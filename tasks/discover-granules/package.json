{
  "name": "@cumulus/discover-granules",
  "version": "1.20.0",
  "description": "Discover Granules in FTP/HTTP/HTTPS/SFTP/S3 endpoints",
  "main": "index.js",
  "directories": {
    "test": "tests"
  },
  "homepage": "https://github.com/nasa/cumulus/tree/master/tasks/discover-granules",
  "repository": {
    "type": "git",
    "url": "https://github.com/nasa/cumulus"
  },
  "engines": {
    "node": ">=10.16.3"
  },
  "scripts": {
    "test": "ava",
    "test-coverage": "nyc ava",
    "local": "node index.js | pino",
    "build": "rm -rf dist && mkdir dist && cp -R schemas dist/ && webpack",
    "watch": "rm -rf dist && mkdir dist && cp -R schemas dist/ && webpack --progress -w",
    "prepare": "npm run build && (cd dist && zip -r lambda.zip index.js schemas)"
  },
  "publishConfig": {
    "access": "public"
  },
  "ava": {
    "files": [
      "!tests/fixtures/**/*"
    ]
  },
  "nyc": {
    "exclude": [
      "tests"
    ]
  },
  "author": "Cumulus Authors",
  "license": "Apache-2.0",
  "dependencies": {
    "@cumulus/cumulus-message-adapter-js": "^1.1.0",
<<<<<<< HEAD
    "@cumulus/ingest": "1.19.0",
    "@cumulus/logger": "1.19.0",
    "@cumulus/api-client": "1.19.0",
    "got": "^9.2.1",
=======
    "@cumulus/ingest": "1.20.0",
    "@cumulus/logger": "1.20.0",
>>>>>>> 38b541db
    "lodash.curry": "^4.1.1",
    "lodash.groupby": "^4.6.0",
    "lodash.isboolean": "^3.0.3",
    "lodash.map": "^4.6.0",
    "lodash.pick": "^4.4.0"
  },
  "devDependencies": {
<<<<<<< HEAD
    "@cumulus/common": "1.19.0",
    "@cumulus/aws-client": "1.19.0",
=======
    "@cumulus/aws-client": "1.20.0",
    "@cumulus/common": "1.20.0",
>>>>>>> 38b541db
    "ava": "^2.1.0",
    "babel-loader": "^8.0.6",
    "babel-plugin-source-map-support": "^2.1.1",
    "babel-preset-env": "^1.7.0",
    "nyc": "^14.0.0",
    "rewire": "^4.0.1",
    "webpack": "~4.5.0",
    "webpack-cli": "~2.0.14"
  }
}<|MERGE_RESOLUTION|>--- conflicted
+++ resolved
@@ -38,16 +38,11 @@
   "author": "Cumulus Authors",
   "license": "Apache-2.0",
   "dependencies": {
+    "@cumulus/api-client": "1.19.0",
     "@cumulus/cumulus-message-adapter-js": "^1.1.0",
-<<<<<<< HEAD
-    "@cumulus/ingest": "1.19.0",
-    "@cumulus/logger": "1.19.0",
-    "@cumulus/api-client": "1.19.0",
-    "got": "^9.2.1",
-=======
     "@cumulus/ingest": "1.20.0",
     "@cumulus/logger": "1.20.0",
->>>>>>> 38b541db
+    "got": "^9.2.1",
     "lodash.curry": "^4.1.1",
     "lodash.groupby": "^4.6.0",
     "lodash.isboolean": "^3.0.3",
@@ -55,13 +50,8 @@
     "lodash.pick": "^4.4.0"
   },
   "devDependencies": {
-<<<<<<< HEAD
-    "@cumulus/common": "1.19.0",
-    "@cumulus/aws-client": "1.19.0",
-=======
     "@cumulus/aws-client": "1.20.0",
     "@cumulus/common": "1.20.0",
->>>>>>> 38b541db
     "ava": "^2.1.0",
     "babel-loader": "^8.0.6",
     "babel-plugin-source-map-support": "^2.1.1",
