--- conflicted
+++ resolved
@@ -44,12 +44,8 @@
     "lodash.keyby": "^4.6.0"
   },
   "devDependencies": {
-<<<<<<< HEAD
     "@cumulus/cmr-client": "1.12.1",
-=======
-    "@cumulus/cmr-client": "1.12.0",
-    "@cumulus/test-data": "1.12.0",
->>>>>>> d426e3be
+    "@cumulus/test-data": "1.12.1",
     "ava": "^0.25.0",
     "nyc": "^13.3.0",
     "sinon": "^4.5.0",
