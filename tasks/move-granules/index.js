'use strict';

const cumulusMessageAdapter = require('@cumulus/cumulus-message-adapter-js');
const { DuplicateFile, InvalidArgument } = require('@cumulus/common/errors');
const get = require('lodash.get');
const clonedeep = require('lodash.clonedeep');
const flatten = require('lodash.flatten');
const keyBy = require('lodash.keyby');
const path = require('path');

const {
  getRenamedS3File,
  unversionFilename,
  moveGranuleFile,
  renameS3FileWithTimestamp,
  duplicateHandlingType
} = require('@cumulus/ingest/granule');

const {
  isCMRFile,
  metadataObjectFromCMRFile,
  reduceGranulesToCmrFileObjects,
  updateCMRMetadata
} = require('@cumulus/cmrjs');

const {
  aws: {
    buildS3Uri,
    calculateS3ObjectChecksum,
    deleteS3Object,
    parseS3Uri,
    s3ObjectExists
  },
  BucketsConfig
} = require('@cumulus/common');
const { urlPathTemplate } = require('@cumulus/ingest/url-path-template');
const log = require('@cumulus/common/log');

/**
 * validates the file matched only one collection.file and has a valid bucket
 * config.
 * @param {Array<Object>} match - list of matched collection.file
 * @param {BucketsConfig} bucketsConfig - instance describing stack configuration.
 * @param {Object} file - the fileObject tested.
 * @throws {InvalidArgument} - If match is invalid, throws and error.
 */
function validateMatch(match, bucketsConfig, file) {
  if (match.length > 1) {
    throw new InvalidArgument(`File (${file}) matched more than one collection.regexp.`);
  }
  if (match.length === 0) {
    throw new InvalidArgument(`File (${file}) did not match any collection.regexp.`);
  }

  if (!bucketsConfig.keyExists(match[0].bucket)) {
    throw new InvalidArgument(`Collection config specifies a bucket key of ${match[0].bucket}, `
                              + `but the configured bucket keys are: ${Object.keys(bucketsConfig).join(', ')}`);
  }
}

/**
 * Helper to turn an s3URI into a fileobject
 * @param {string} s3URI s3://mybucket/myprefix/myobject.
 * @returns {Object} file object
 */
function fileObjectFromS3URI(s3URI) {
  const uriParsed = parseS3Uri(s3URI);
  return {
    name: path.basename(s3URI),
    bucket: uriParsed.Bucket,
    filename: s3URI,
    fileStagingDir: path.dirname(uriParsed.Key)
  };
}

/**
 * Update the granule metadata where each granule has its files replaced with
 * file objects that contain the desired final locations based on the
 * `collection.files.regexp`.  CMR metadata files have a fileType added.
 *
 * @param {Object} granulesObject - an object of granules where the key is the granuleId
 * @param {Object} collection - configuration object defining a collection
 *                              of granules and their files
 * @param {Array<Object>} cmrFiles - array of objects that include CMR xmls uris and granuleIds
 * @param {BucketsConfig} bucketsConfig -  instance associated with the stack
 * @returns {Object} new granulesObject where each granules' files are updated with
 *                   the correct target buckets/paths/and s3uri filenames.
 */
async function updateGranuleMetadata(granulesObject, collection, cmrFiles, bucketsConfig) {
  const updatedGranules = {};
  const cmrFileNames = cmrFiles.map((f) => fileObjectFromS3URI(f.filename).name);
  const fileSpecs = collection.files;

  await Promise.all(Object.keys(granulesObject).map(async (granuleId) => {
    const updatedFiles = [];
    updatedGranules[granuleId] = { ...granulesObject[granuleId] };

    const cmrFile = cmrFiles.find((f) => f.granuleId === granuleId);
    const cmrMetadata = cmrFile ? await metadataObjectFromCMRFile(cmrFile.filename) : {};

    granulesObject[granuleId].files.forEach((file) => {
      const cmrFileTypeObject = {};
      if (cmrFileNames.includes(file.name) && !file.fileType) {
        cmrFileTypeObject.fileType = 'metadata';
      }

      const match = fileSpecs.filter((cf) => unversionFilename(file.name).match(cf.regex));
      validateMatch(match, bucketsConfig, file);

      const URLPathTemplate = file.url_path || match[0].url_path || collection.url_path || '';
      const urlPath = urlPathTemplate(URLPathTemplate, {
        file,
        granule: granulesObject[granuleId],
        cmrMetadata
      });
      const bucketName = bucketsConfig.nameByKey(match[0].bucket);
      const filepath = path.join(urlPath, file.name);

      updatedFiles.push({
        ...file, // keeps old info like "name" and "fileStagingDir"
        ...cmrFileTypeObject, // Add fileType if the file is a CMR file
        ...{
          bucket: bucketName,
          filepath,
          filename: `s3://${path.join(bucketName, filepath)}`,
          url_path: URLPathTemplate
        }
      });
    });
    updatedGranules[granuleId].files = [...updatedFiles];
  }));
  return updatedGranules;
}

/**
 * move file from source bucket to target location, and return the file moved.
 * In case of 'version' duplicateHandling, also return the renamed files.
 *
 * @param {Object} file - granule file to be moved
 * @param {string} sourceBucket - source bucket location of files
 * @param {string} duplicateHandling - how to handle duplicate files
 * @param {BucketsConfig} bucketsConfig - BucketsConfig instance
 * @param {boolean} markDuplicates - Override to handle cmr metadata files that
                                     shouldn't be marked as duplicates
 * @returns {Array<Object>} returns the file moved and the renamed existing duplicates if any
 */
async function moveFileRequest(
  file,
  sourceBucket,
  duplicateHandling,
  bucketsConfig,
  markDuplicates = true
) {
  const fileStagingDir = file.fileStagingDir || 'file-staging';
  const source = {
    Bucket: sourceBucket,
    Key: `${fileStagingDir}/${file.name}`
  };

  const target = {
    Bucket: file.bucket,
    Key: file.filepath
  };

  // the file moved to destination
  const fileMoved = clonedeep(file);
  delete fileMoved.fileStagingDir;

  const s3ObjAlreadyExists = await s3ObjectExists(target);
  log.debug(`file ${target.Key} exists in ${target.Bucket}: ${s3ObjAlreadyExists}`);

  if (s3ObjAlreadyExists && markDuplicates) fileMoved.duplicate_found = true;

  // Have to throw DuplicateFile and not WorkflowError, because the latter
  // is not treated as a failure by the message adapter.
  if (s3ObjAlreadyExists && duplicateHandling === 'error') {
    throw new DuplicateFile(`${target.Key} already exists in ${target.Bucket} bucket`);
  }

  if (s3ObjAlreadyExists && duplicateHandling === 'skip') return [fileMoved];

  const options = (bucketsConfig.type(file.bucket).match('public')) ? { ACL: 'public-read' } : null;

  // compare the checksum of the existing file and new file, and handle them accordingly
  if (s3ObjAlreadyExists && duplicateHandling === 'version') {
    const existingFileSum = await calculateS3ObjectChecksum({ algorithm: 'CKSUM', bucket: target.Bucket, key: target.Key });
    const stagedFileSum = await calculateS3ObjectChecksum({ algorithm: 'CKSUM', bucket: source.Bucket, key: source.Key });

    // if the checksum of the existing file is the same as the new one, keep the existing file,
    // else rename the existing file, and both files are part of the granule.
    if (existingFileSum === stagedFileSum) {
      await deleteS3Object(source.Bucket, source.Key);
    }
    else {
      await renameS3FileWithTimestamp(target.Bucket, target.Key);
      await moveGranuleFile(source, target, options);
    }
  }
  else {
    await moveGranuleFile(source, target, options);
  }

  const renamedFiles = (duplicateHandling === 'version')
    ? await getRenamedS3File(target.Bucket, target.Key)
    : [];

  // return both file moved and renamed files
  return [fileMoved]
    .concat(renamedFiles.map((f) => ({
      bucket: f.Bucket,
      name: path.basename(f.Key),
      filename: buildS3Uri(f.Bucket, f.Key),
      filepath: f.Key,
      fileSize: f.fileSize,
      url_path: file.url_path
    })));
}

/**
 * Move all files in a collection of granules from staging location fo final location,
 * and update granule files to include renamed files if any.
 *
 * @param {Object} granulesObject - an object of the granules where the key is the granuleId
 * @param {string} sourceBucket - source bucket location of files
 * @param {string} duplicateHandling - how to handle duplicate files
 * @param {BucketsConfig} bucketsConfig - BucketsConfig instance
 * @returns {Object} the object with updated granules
 **/
async function moveFilesForAllGranules(
  granulesObject,
  sourceBucket,
  duplicateHandling,
  bucketsConfig
) {
  const moveFileRequests = Object.keys(granulesObject).map(async (granuleKey) => {
    const granule = granulesObject[granuleKey];
    const filesToMove = granule.files.filter((file) => !isCMRFile(file));
    const cmrFiles = granule.files.filter((file) => isCMRFile(file));
    const filesMoved = await Promise.all(
      filesToMove.map(
        (file) => moveFileRequest(file, sourceBucket, duplicateHandling, bucketsConfig)
      )
    );
    const markDuplicates = false;
    const cmrFilesMoved = await Promise.all(
      cmrFiles.map(
        (file) => moveFileRequest(file, sourceBucket, 'replace', bucketsConfig, markDuplicates)
      )
    );
    granule.files = flatten(filesMoved).concat(flatten(cmrFilesMoved));
  });

  await Promise.all(moveFileRequests);
  return granulesObject;
}

/**
 * Update each of the CMR files' OnlineAccessURL fields to represent the new
 * file locations.
 *
 * @param {Array<Object>} cmrFiles - array of objects that include CMR xmls uris and granuleIds
 * @param {Object} granulesObject - an object of the granules where the key is the granuleId
 * @param {string} distEndpoint - the api distribution endpoint
 * @param {BucketsConfig} bucketsConfig - BucketsConfig instance
 * @returns {Promise} promise resolves when all files have been updated
 **/
async function updateEachCmrFileAccessURLs(
  cmrFiles,
  granulesObject,
  distEndpoint,
  bucketsConfig
) {
  return Promise.all(cmrFiles.map(async (cmrFile) => {
    const publish = false; // Do the publish in publish-to-cmr step
    const granuleId = cmrFile.granuleId;
    const granule = granulesObject[granuleId];
    const updatedCmrFile = granule.files.find(isCMRFile);
    return updateCMRMetadata({
      granuleId,
      cmrFile: updatedCmrFile,
      files: granule.files,
      distEndpoint,
      publish,
      inBuckets: bucketsConfig
    });
  }));
}

/**
 * Move Granule files to final Location
 * See the schemas directory for detailed input and output schemas
 *
 * @param {Object} event - Lambda function payload
 * @param {Object} event.config - the config object
 * @param {string} event.config.bucket - Bucket name where public/private keys are stored
 * @param {Object} event.config.buckets - Buckets config
 * @param {string} event.config.distribution_endpoint - distribution endpoint for the api
 * @param {Object} event.config.collection - collection configuration
 *                     https://nasa.github.io/cumulus/docs/data-cookbooks/setup#collections
 * @param {boolean} [event.config.moveStagedFiles=true] - set to false to skip moving files
 *                                 from staging to final bucket. Mostly useful for testing.
 * @param {Object} event.input - a granules object containing an array of granules
 * @returns {Promise} returns the promise of an updated event object
 */
async function moveGranules(event) {
  // we have to post the meta-xml file of all output granules
  // first we check if there is an output file
  const config = get(event, 'config');
  const bucketsConfig = new BucketsConfig(get(config, 'buckets'));
  const moveStagedFiles = get(config, 'moveStagedFiles', true);

  const duplicateHandling = duplicateHandlingType(event);

  const granulesInput = get(event, 'input.granules', []);
  const cmrFiles = reduceGranulesToCmrFileObjects(granulesInput);
  const allGranules = keyBy(granulesInput, 'granuleId');

  let granulesToMove;
  let movedGranules;
  // allows us to disable moving the files
  if (moveStagedFiles) {
    // update allGranules with aspirational metadata (where the file should end up after moving.)
    granulesToMove = await updateGranuleMetadata(
      allGranules, config.collection, cmrFiles, bucketsConfig
    );

    // move files from staging location to final location
    movedGranules = await moveFilesForAllGranules(
      granulesToMove, config.bucket, duplicateHandling, bucketsConfig
    );
    // update cmr metadata files with correct online access urls
    await updateEachCmrFileAccessURLs(
<<<<<<< HEAD
      cmrFiles, movedGranules, config.distribution_endpoint, bucketsConfig
=======
      cmrFiles,
      movedGranules,
      distEndpoint,
      bucketsConfig
>>>>>>> eb27c786
    );
  }
  else {
    movedGranules = allGranules;
  }

  return {
    granules: Object.keys(movedGranules).map((k) => movedGranules[k])
  };
}

exports.moveGranules = moveGranules;

/**
 * Lambda handler
 *
 * @param {Object} event - a Cumulus Message
 * @param {Object} context - an AWS Lambda context
 * @param {Function} callback - an AWS Lambda handler
 * @returns {undefined} - does not return a value
 */
function handler(event, context, callback) {
  cumulusMessageAdapter.runCumulusTask(moveGranules, event, context, callback);
}

exports.handler = handler;<|MERGE_RESOLUTION|>--- conflicted
+++ resolved
@@ -330,14 +330,10 @@
     );
     // update cmr metadata files with correct online access urls
     await updateEachCmrFileAccessURLs(
-<<<<<<< HEAD
-      cmrFiles, movedGranules, config.distribution_endpoint, bucketsConfig
-=======
       cmrFiles,
       movedGranules,
-      distEndpoint,
+      config.distribution_endpoint,
       bucketsConfig
->>>>>>> eb27c786
     );
   }
   else {
