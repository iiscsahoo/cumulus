{
  "name": "@cumulus/hello-world",
  "version": "1.9.1",
  "description": "Example task",
  "main": "index.js",
  "directories": {
    "test": "tests"
  },
  "homepage": "https://github.com/nasa/cumulus/tree/master/tasks/hello-world",
  "repository": {
    "type": "git",
    "url": "https://github.com/nasa/cumulus"
  },
  "engines": {
    "node": ">=8.10.0"
  },
  "scripts": {
    "test": "ava",
    "test-coverage": "nyc ava",
    "build": "rm -rf dist && mkdir dist && cp -R schemas dist/ && webpack",
    "watch": "rm -rf dist && mkdir dist && cp -R schemas dist/ && webpack --progress -w",
    "prepublishOnly": "PRODUCTION=true npm run build"
  },
  "ava": {
    "files": "tests/*.js",
    "serial": true,
    "color": false
  },
  "publishConfig": {
    "access": "public"
  },
  "nyc": {
    "exclude": [
      "tests"
    ]
  },
  "author": "Cumulus Authors",
  "license": "Apache-2.0",
  "dependencies": {
    "@cumulus/common": "^1.9.0",
    "@cumulus/cumulus-message-adapter-js": "^1.0.4"
  },
  "devDependencies": {
<<<<<<< HEAD
=======
    "@cumulus/common": "^1.9.1",
>>>>>>> 8f9c1e42
    "ava": "^0.25.0",
    "nyc": "^11.6.0",
    "proxyquire": "^2.0.0",
    "webpack": "~4.5.0",
    "webpack-cli": "~2.0.14"
  }
}<|MERGE_RESOLUTION|>--- conflicted
+++ resolved
@@ -37,14 +37,10 @@
   "author": "Cumulus Authors",
   "license": "Apache-2.0",
   "dependencies": {
-    "@cumulus/common": "^1.9.0",
+    "@cumulus/common": "^1.9.1",
     "@cumulus/cumulus-message-adapter-js": "^1.0.4"
   },
   "devDependencies": {
-<<<<<<< HEAD
-=======
-    "@cumulus/common": "^1.9.1",
->>>>>>> 8f9c1e42
     "ava": "^0.25.0",
     "nyc": "^11.6.0",
     "proxyquire": "^2.0.0",
