--- conflicted
+++ resolved
@@ -13,133 +13,12 @@
   - name: deploy
     if: type != pull_request AND tag =~ ^v\d+.*
   - name: deployment test setup
-    # if: (type != pull_request AND tag =~ ^v\d+.*) OR type = cron
+    if: (type != pull_request AND tag =~ ^v\d+.*) OR type = cron
   - name: deployment test
-    # if: (type != pull_request AND tag =~ ^v\d+.*) OR type = cron
+    if: (type != pull_request AND tag =~ ^v\d+.*) OR type = cron
 
 jobs:
   include:
-<<<<<<< HEAD
-    # - name: "npm audit"
-    #   stage: audit and lint
-    #   if: tag !~ ^v\d+.* AND commit_message !~ \[skip-audit\]
-    #   install:
-    #     - nvm install-latest-npm
-    #     - ln -s /dev/stdout ./lerna-debug.log
-    #     - npm ci
-    #     - npm run bootstrap-no-build
-    #   script: npm run audit
-
-    # - name: "eslint"
-    #   stage: audit and lint
-    #   install:
-    #     - nvm install-latest-npm
-    #     - npm ci
-    #     - ln -s /dev/stdout ./lerna-debug.log
-    #     - npm run bootstrap-no-build
-    #   script: npm run lint
-
-    # - name: "Unit tests except API"
-    #   stage: unit test and stack deployment
-    #   services:
-    #     - docker
-    #   env:
-    #     - LOCALSTACK_HOST=127.0.0.1
-    #     - LOCAL_ES_HOST=127.0.0.1
-    #   install:
-    #     - nvm install-latest-npm
-    #     - npm ci
-    #     - ln -s /dev/stdout ./lerna-debug.log
-    #     - npm run bootstrap-no-build
-    #     - ./travis-ci/start-local-services.sh
-    #   script: ./node_modules/.bin/nyc ./node_modules/.bin/lerna run test --ignore @cumulus/api --ignore cumulus-integration-tests
-    #   after_failure: ./travis-ci/travis_wait_new 50 ./travis-ci/cleanup-integration-tests.sh
-
-    # - name: "API unit tests"
-    #   stage: unit test and stack deployment
-    #   services:
-    #     - docker
-    #   env:
-    #     - LOCALSTACK_HOST=127.0.0.1
-    #     - LOCAL_ES_HOST=127.0.0.1
-    #   install:
-    #     - nvm install-latest-npm
-    #     - npm ci
-    #     - ln -s /dev/stdout ./lerna-debug.log
-    #     - npm run bootstrap-no-build
-    #     - ./travis-ci/start-local-services.sh
-    #   script: ./travis-ci/run-api-unit-tests.sh
-    #   after_failure: ./travis-ci/travis_wait_new 50 ./travis-ci/cleanup-integration-tests.sh
-
-    # - name: "Deploy Integration Test Stack"
-    #   stage: unit test and stack deployment
-    #   if: commit_message !~ \[skip-integration-tests\] OR branch = master
-    #   install:
-    #     - nvm install-latest-npm
-    #     - ln -s /dev/stdout ./lerna-debug.log
-    #   script: ./travis-ci/travis_wait_new 50 ./travis-ci/init-integration-tests.sh
-    #   after_failure: ./travis-ci/travis_wait_new 50 ./travis-ci/cleanup-integration-tests.sh
-
-    # - name: "Deploy SIT Integration Test Stack"
-    #   stage: unit test and stack deployment
-    #   if: type = cron
-    #   install:
-    #     - nvm install-latest-npm
-    #     - ln -s /dev/stdout ./lerna-debug.log
-    #   script: ./travis-ci/travis_wait_new 50 ./travis-ci/init-integration-tests.sh
-    #   after_failure: ./travis-ci/travis_wait_new 50 ./travis-ci/cleanup-integration-tests.sh
-    #   env:
-    #     - NGAP_ENV=SIT
-    #     - DEPLOYMENT=cumulus-sit
-
-    # - name: "Run integration tests"
-    #   stage: integration tests
-    #   if: commit_message !~ \[skip-integration-tests\] OR branch = master
-    #   install:
-    #     - nvm install-latest-npm
-    #     - ln -s /dev/stdout ./lerna-debug.log
-    #   script: ./travis-ci/travis_wait_new 50 ./travis-ci/run-integration-tests.sh
-    #   after_failure: ./travis-ci/travis_wait_new 50 ./travis-ci/unlock-stack.sh
-
-    # - name: "Run SIT integration tests"
-    #   stage: integration tests
-    #   if: type = cron
-    #   install:
-    #     - nvm install-latest-npm
-    #     - ln -s /dev/stdout ./lerna-debug.log
-    #   script: ./travis-ci/travis_wait_new 50 ./travis-ci/run-integration-tests.sh
-    #   after_failure: ./travis-ci/travis_wait_new 50 ./travis-ci/unlock-stack.sh
-    #   env:
-    #     - NGAP_ENV=SIT
-    #     - DEPLOYMENT=cumulus-sit
-
-    # - name: "Run redeployment integration tests"
-    #   stage: redeployment integration tests
-    #   install:
-    #     - nvm install-latest-npm
-    #     - ln -s /dev/stdout ./lerna-debug.log
-    #   script: ./travis-ci/travis_wait_new 50 ./travis-ci/run-redeployment-tests.sh
-    #   after_failure: ./travis-ci/travis_wait_new 50 ./travis-ci/unlock-stack.sh
-
-    # - name: "Cleanup integration tests"
-    #   stage: cleanup integration tests
-    #   if: commit_message !~ \[skip-integration-tests\] OR branch = master
-    #   install:
-    #     - nvm install-latest-npm
-    #     - ln -s /dev/stdout ./lerna-debug.log
-    #   script: ./travis-ci/travis_wait_new 50 ./travis-ci/cleanup-integration-tests.sh
-
-    # - name: "Cleanup SIT integration tests"
-    #   stage: cleanup integration tests
-    #   if: type = cron
-    #   install:
-    #     - nvm install-latest-npm
-    #     - ln -s /dev/stdout ./lerna-debug.log
-    #   script: ./travis-ci/travis_wait_new 50 ./travis-ci/cleanup-integration-tests.sh
-    #   env:
-    #     - NGAP_ENV=SIT
-    #     - DEPLOYMENT=cumulus-sit
-=======
     - name: "npm audit"
       stage: audit and lint
       if: tag !~ ^v\d+.* AND commit_message !~ \[skip-audit\]
@@ -259,18 +138,13 @@
       env:
         - NGAP_ENV=SIT
         - DEPLOYMENT=cumulus-sit
->>>>>>> d426e3be
 
     - name: "Deploy to NPM"
       stage: deploy
       install:
         - nvm install-latest-npm
-<<<<<<< HEAD
-        - npm ci
+        - npm install
         - npm run bootstrap-no-build
-=======
-        - npm install
->>>>>>> d426e3be
       script: ./travis-ci/deploy-to-npm.sh
 
     - name: "Deploy to Github Pages"
@@ -280,16 +154,16 @@
         - npm install
       script: ./travis-ci/deploy-to-github-pages.sh
 
-    # - name: "Deploy packages to integration test stack"
-    #   stage: deployment test setup
-    #   install:
-    #     - nvm install-latest-npm
-    #     - ln -s /dev/stdout ./lerna-debug.log
-    #   script: ./travis-ci/travis_wait_new 50 ./travis-ci/init-integration-tests.sh
-    #   after_failure: ./travis-ci/travis_wait_new 50 ./travis-ci/cleanup-integration-tests.sh
-    #   env:
-    #     - DEPLOYMENT=cumulus-from-npm
-    #     - USE_NPM_PACKAGES=true
+    - name: "Deploy packages to integration test stack"
+      stage: deployment test setup
+      install:
+        - nvm install-latest-npm
+        - ln -s /dev/stdout ./lerna-debug.log
+      script: ./travis-ci/travis_wait_new 50 ./travis-ci/init-integration-tests.sh
+      after_failure: ./travis-ci/travis_wait_new 50 ./travis-ci/cleanup-integration-tests.sh
+      env:
+        - DEPLOYMENT=cumulus-from-npm
+        - USE_NPM_PACKAGES=true
 
     - name: "Run integration tests against deployed packages"
       stage: deployment test
@@ -306,5 +180,4 @@
 branches:
   only:
     - master
-    - /^v\d+\.\d+(\.\d+)?(-\S*)?$/  # To build tag pushes for releases
-    - release-1.12.1+    - /^v\d+\.\d+(\.\d+)?(-\S*)?$/  # To build tag pushes for releases