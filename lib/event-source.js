--- conflicted
+++ resolved
@@ -44,14 +44,13 @@
     return this.await();
   }
 
-<<<<<<< HEAD
   lambdaCallback(handler, callback, error, data) {
     callback(error, data);
-=======
+  }
+
   retry() {
     log.error('Retry requested but not implemented');
     return this.await();
->>>>>>> 6a19cf01
   }
 };
 
