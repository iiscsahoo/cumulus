{
  "name": "@cumulus/parse-pdr",
  "version": "1.0.0-beta.111",
  "description": "Download and Parse a given PDR",
  "main": "index.js",
  "directories": {
    "test": "tests"
  },
  "repository": {
    "type": "git",
    "url": "https://github.com/cumulus-nasa/cumulus"
  },
  "scripts": {
    "test": "env TEST=true ava",
    "build": "webpack --progress",
    "watch": "webpack --progress -w",
    "postinstall": "npm run build"
  },
  "author": "Cumulus Authors",
  "license": "Apache-2.0",
  "ava": {
    "files": "tests",
    "babel": "inherit",
    "require": [
      "babel-polyfill",
      "babel-register"
    ],
    "color": false,
    "serial": true
  },
  "babel": {
    "presets": [
      "es2015",
      "es2017"
    ],
    "plugins": [
      "transform-async-to-generator"
    ]
  },
  "dependencies": {
    "@cumulus/common": "^1.0.0-beta.581d31f4",
    "@cumulus/ingest": "^1.0.0-beta.581d31f4",
    "@cumulus/test-data": "^1.0.0-beta.581d31f4",
    "lodash.get": "^4.4.2",
    "babel-core": "^6.25.0",
    "babel-loader": "^6.2.4",
    "babel-polyfill": "^6.23.0",
    "babel-preset-es2017": "^6.24.1",
    "webpack": "^1.12.13"
  },
  "devDependencies": {
    "@ava/babel-preset-stage-4": "^1.1.0",
    "@ava/babel-preset-transform-test-files": "^3.0.0",
    "ava": "^0.21.0",
<<<<<<< HEAD
    "proxyquire": "^1.8.0",
    "sinon": "^2.0.0-pre.5"
=======
    "babel-core": "^6.25.0",
    "babel-loader": "^6.2.4",
    "babel-polyfill": "^6.23.0",
    "babel-preset-es2017": "^6.24.1",
    "sinon": "^2.0.0-pre.5",
    "webpack": "^1.12.13"
>>>>>>> 545a0c72
  }
}<|MERGE_RESOLUTION|>--- conflicted
+++ resolved
@@ -52,16 +52,7 @@
     "@ava/babel-preset-stage-4": "^1.1.0",
     "@ava/babel-preset-transform-test-files": "^3.0.0",
     "ava": "^0.21.0",
-<<<<<<< HEAD
     "proxyquire": "^1.8.0",
     "sinon": "^2.0.0-pre.5"
-=======
-    "babel-core": "^6.25.0",
-    "babel-loader": "^6.2.4",
-    "babel-polyfill": "^6.23.0",
-    "babel-preset-es2017": "^6.24.1",
-    "sinon": "^2.0.0-pre.5",
-    "webpack": "^1.12.13"
->>>>>>> 545a0c72
   }
 }