--- conflicted
+++ resolved
@@ -58,12 +58,8 @@
   "devDependencies": {
     "@ava/babel-preset-stage-4": "^1.1.0",
     "@ava/babel-preset-transform-test-files": "^3.0.0",
-<<<<<<< HEAD
-    "ava": "^0.21.0",
+    "ava": "^0.23.0",
     "delay": "^2.0.0",
-=======
-    "ava": "^0.23.0",
->>>>>>> 0cae2658
     "lodash": "^4.17.5",
     "moment": "^2.21.0",
     "proxyquire": "^1.8.0",
