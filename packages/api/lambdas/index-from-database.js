--- conflicted
+++ resolved
@@ -81,17 +81,6 @@
   const limitEsRequests = pLimit(esRequestConcurrency);
 
   await Promise.all([
-<<<<<<< HEAD
-    indexModel(esClient, tables.collectionsTable, esIndex, indexer.indexCollection),
-    indexModel(esClient, tables.executionsTable, esIndex, indexer.indexExecution),
-    indexModel(esClient, tables.asyncOperationsTable, esIndex, indexer.indexAsyncOperation),
-    indexModel(esClient, tables.granulesTable, esIndex, indexer.indexGranule),
-    indexModel(esClient, tables.pdrsTable, esIndex, indexer.indexPdr),
-    indexModel(esClient, tables.providersTable, esIndex, indexer.indexProvider),
-    indexModel(esClient, tables.reconciliationReportsTable, esIndex,
-      indexer.indexReconciliationReport),
-    indexModel(esClient, tables.rulesTable, esIndex, indexer.indexRule)
-=======
     indexModel({
       esClient,
       tableName: tables.collectionsTable,
@@ -136,12 +125,18 @@
     }),
     indexModel({
       esClient,
+      tableName: tables.reconciliationReportsTable,
+      esIndex,
+      indexFn: indexer.indexReconciliationReport),
+      limitEsRequests
+    }),
+    indexModel({
+      esClient,
       tableName: tables.rulesTable,
       esIndex,
       indexFn: indexer.indexRule,
       limitEsRequests
     })
->>>>>>> c91ca5c8
   ]);
 }
 
