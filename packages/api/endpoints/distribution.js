'use strict';

const urljoin = require('url-join');
const {
  s3,
  getFileBucketAndKey
} = require('@cumulus/common/aws');
const { UnparsableFileLocationError } = require('@cumulus/common/errors');
const { URL } = require('url');
const EarthdataLogin = require('../lib/EarthdataLogin');
<<<<<<< HEAD
const { RecordDoesNotExist } = require('../lib/errors');
=======
>>>>>>> 1fbb0085
const { isLocalApi } = require('../lib/testUtils');
const { AccessToken } = require('../models');
const s3credentials = require('./s3credentials');

// Running API locally will be on http, not https, so cookies
// should not be set to secure for local runs of the API.
const useSecureCookies = () => {
  if (isLocalApi()) {
    return false;
  }
  return true;
};

/**
 * Return a signed URL to an S3 object
 *
 * @param {Object} s3Client - an AWS S3 Service Object
 * @param {string} Bucket - the bucket of the requested object
 * @param {string} Key - the key of the requested object
 * @param {string} username - the username to add to the redirect url
 * @returns {string} a URL
 */
function getSignedS3Url(s3Client, Bucket, Key, username) {
  const signedUrl = s3Client.getSignedUrl('getObject', { Bucket, Key });

  const parsedSignedUrl = new URL(signedUrl);
  parsedSignedUrl.searchParams.set('x-EarthdataLoginUsername', username);

  return parsedSignedUrl.toString();
}

/**
 * Returns a configuration object
 *
 * @returns {Object} the configuration object needed to handle requests
 */
function getConfigurations() {
  const earthdataLoginClient = EarthdataLogin.createFromEnv({
    redirectUri: process.env.DISTRIBUTION_REDIRECT_ENDPOINT
  });

  return {
    accessTokenModel: new AccessToken(),
    authClient: earthdataLoginClient,
    distributionUrl: process.env.DISTRIBUTION_ENDPOINT,
    s3Client: s3()
  };
}

/**
 * Responds to a redirect request
 *
 * @param {Object} req - express request object
 * @param {Object} res - express response object
 * @returns {Promise<Object>} the promise of express response object
 */
async function handleRedirectRequest(req, res) {
  const {
    accessTokenModel,
    authClient,
    distributionUrl
  } = getConfigurations();

  const { code, state } = req.query;

  const getAccessTokenResponse = await authClient.getAccessToken(code);

  await accessTokenModel.create({
    accessToken: getAccessTokenResponse.accessToken,
    expirationTime: getAccessTokenResponse.expirationTime,
    refreshToken: getAccessTokenResponse.refreshToken,
    username: getAccessTokenResponse.username
  });

  return res
    .cookie(
      'accessToken',
      getAccessTokenResponse.accessToken,
      {
        expires: new Date(getAccessTokenResponse.expirationTime),
        httpOnly: true,
<<<<<<< HEAD
        // Running API locally will be on http, not https, so cookies
        // must not be set to secure
        secure: isLocalApi() ? false : true
=======
        secure: useSecureCookies()
>>>>>>> 1fbb0085
      }
    )
    .set({ Location: urljoin(distributionUrl, state) })
    .status(307)
    .send('Redirecting');
}

/**
 * Responds to a request for temporary s3 credentials.
 *
 * @param {any} req - express request object
 * @param {any} res - express response object
 * @returns {Promise<Object>} the promise of express response object containing
 * temporary credentials
 */
async function handleCredentialRequest(req, res) {
  return s3credentials(req, res);
}

/**
 * Responds to a file request
 *
 * @param {Object} req - express request object
 * @param {Object} res - express response object
 * @returns {Promise<Object>} the promise of express response object
 */
async function handleFileRequest(req, res) {
  const { s3Client } = getConfigurations();

  let fileBucket;
  let fileKey;
  try {
    [fileBucket, fileKey] = getFileBucketAndKey(req.params[0]);
  }
  catch (err) {
    if (err instanceof UnparsableFileLocationError) {
      return res.boom.notFound(err.message);
    }
    throw err;
  }

  const signedS3Url = getSignedS3Url(
    s3Client,
    fileBucket,
    fileKey,
    req.authorizedMetadata.userName
  );

  return res
    .status(307)
    .set({ Location: signedS3Url })
    .send('Redirecting');
}

module.exports = {
  getConfigurations,
  handleRedirectRequest,
  handleCredentialRequest,
  handleFileRequest
};<|MERGE_RESOLUTION|>--- conflicted
+++ resolved
@@ -8,10 +8,6 @@
 const { UnparsableFileLocationError } = require('@cumulus/common/errors');
 const { URL } = require('url');
 const EarthdataLogin = require('../lib/EarthdataLogin');
-<<<<<<< HEAD
-const { RecordDoesNotExist } = require('../lib/errors');
-=======
->>>>>>> 1fbb0085
 const { isLocalApi } = require('../lib/testUtils');
 const { AccessToken } = require('../models');
 const s3credentials = require('./s3credentials');
@@ -93,13 +89,7 @@
       {
         expires: new Date(getAccessTokenResponse.expirationTime),
         httpOnly: true,
-<<<<<<< HEAD
-        // Running API locally will be on http, not https, so cookies
-        // must not be set to secure
-        secure: isLocalApi() ? false : true
-=======
         secure: useSecureCookies()
->>>>>>> 1fbb0085
       }
     )
     .set({ Location: urljoin(distributionUrl, state) })
