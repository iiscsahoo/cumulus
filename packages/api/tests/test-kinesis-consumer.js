--- conflicted
+++ resolved
@@ -145,19 +145,6 @@
 // handler tests
 test('it should enqueue a message for each associated workflow', async (t) => {
   await handler(event, {}, testCallback);
-<<<<<<< HEAD
-  await sqs().receiveMessage({
-    QueueUrl: t.context.queueUrl,
-    MaxNumberOfMessages: 10,
-    WaitTimeSeconds: 1
-  }).promise()
-    .then((receiveMessageResponse) => {
-      t.is(receiveMessageResponse.Messages.length, 4);
-      receiveMessageResponse.Messages.map((message) => (
-        t.is(JSON.stringify(JSON.parse(message.Body).payload), JSON.stringify({ collection: 'test-collection' }))
-      ));
-    });
-=======
   const actualQueueUrl = sfSchedulerSpy.getCall(0).args[0];
   t.is(actualQueueUrl, stubQueueUrl);
   const actualMessage = sfSchedulerSpy.getCall(0).args[1];
@@ -177,7 +164,6 @@
   t.is(actualMessage.cumulus_meta.state_machine, expectedMessage.cumulus_meta.state_machine);
   t.deepEqual(actualMessage.meta, expectedMessage.meta);
   t.deepEqual(actualMessage.payload, expectedMessage.payload);
->>>>>>> aae58f05
 });
 
 test('it should throw an error if message does not include a collection', async (t) => {
