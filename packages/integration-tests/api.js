--- conflicted
+++ resolved
@@ -299,16 +299,11 @@
   callCumulusApi,
   getAsyncOperation,
   getExecution,
+  getExecutionLogs,
+  getExecutionStatus
   getGranule,
+  getLogs,
   postBulkDelete,
   reingestGranule,
-  removeFromCMR,
-<<<<<<< HEAD
-=======
-  applyWorkflow,
-  getExecution,
-  getLogs,
-  getExecutionLogs,
->>>>>>> 7ef13ce8
-  getExecutionStatus
+  removeFromCMR
 };