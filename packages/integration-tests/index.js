--- conflicted
+++ resolved
@@ -539,11 +539,8 @@
 
 module.exports = {
   api,
-<<<<<<< HEAD
   rulesApi,
-=======
   buildWorkflow,
->>>>>>> a6275691
   testWorkflow,
   executeWorkflow,
   buildAndExecuteWorkflow,
