{
  "name": "@cumulus/cmrjs",
  "version": "1.20.0",
  "description": "A node SDK for CMR",
  "engines": {
    "node": ">=10.16.3"
  },
  "scripts": {
    "test": "ava",
    "test-coverage": "nyc ava",
    "debug": "NODE_ENV=test node --inspect-brk node_modules/ava/profile.js --serial tests/*.js"
  },
  "ava": {
    "serial": true
  },
  "nyc": {
    "exclude": [
      "tests"
    ]
  },
  "keywords": [
    "CUMULUS"
  ],
  "publishConfig": {
    "access": "public"
  },
  "repository": {
    "type": "git",
    "url": "https://github.com/nasa/cumulus"
  },
  "author": "Cumulus Authors",
  "license": "Apache-2.0",
  "dependencies": {
    "@cumulus/aws-client": "1.20.0",
    "@cumulus/cmr-client": "1.20.0",
    "@cumulus/common": "1.20.0",
    "@cumulus/errors": "1.20.0",
    "got": "^8.3.0",
    "js2xmlparser": "^4.0.0",
    "lodash.flatten": "^4.4.0",
    "lodash.get": "^4.4.2",
    "lodash.set": "^4.3.2",
<<<<<<< HEAD
    "public-ip": "^3.0.0",
=======
>>>>>>> 38b541db
    "url-join": "^1.0.0",
    "xml2js": "^0.4.19"
  },
  "devDependencies": {
    "ava": "^2.1.0",
    "fs-extra": "7.0.0",
    "nyc": "^14.0.0",
    "rewire": "^4.0.1",
    "sinon": "^7.1.1"
  }
}<|MERGE_RESOLUTION|>--- conflicted
+++ resolved
@@ -40,10 +40,7 @@
     "lodash.flatten": "^4.4.0",
     "lodash.get": "^4.4.2",
     "lodash.set": "^4.3.2",
-<<<<<<< HEAD
     "public-ip": "^3.0.0",
-=======
->>>>>>> 38b541db
     "url-join": "^1.0.0",
     "xml2js": "^0.4.19"
   },
