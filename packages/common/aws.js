'use strict';

const AWS = require('aws-sdk');
const fs = require('fs');
const isObject = require('lodash.isobject');
const isString = require('lodash.isstring');
const path = require('path');
const pMap = require('p-map');
const pRetry = require('p-retry');
const pump = require('pump');
const url = require('url');
const { generateChecksumFromStream, validateChecksumFromStream } = require('@cumulus/checksum');

const errors = require('./errors');
const log = require('./log');
const string = require('./string');
const { inTestMode, randomString, testAwsClient } = require('./test-utils');
const concurrency = require('./concurrency');
<<<<<<< HEAD
const { deprecate, noop } = require('./util');
=======
const { setErrorStack, noop } = require('./util');
const { getFileChecksumFromStream } = require('./file');
>>>>>>> d2eae4cd

/**
 * Wrap a function and provide a better stack trace
 *
 * If a call is made to the aws-sdk and it causes an exception, the stack trace
 * that is returned gives no indication of where the error actually occurred.
 *
 * This utility will wrap a function and, when it is called, update any raised
 * error with a better stack trace.
 *
 * @param {Function} fn - the function to wrap
 * @returns {Function} a wrapper function
 */
const improveStackTrace = (fn) =>
  async (...args) => {
    const tracerError = {};
    try {
      Error.captureStackTrace(tracerError);
      return await fn(...args);
    }
    catch (err) {
      setErrorStack(err, tracerError.stack);
      throw err;
    }
  };
exports.improveStackTrace = improveStackTrace;

/**
 * Join strings into an S3 key without a leading slash or double slashes
 *
 * @param {...string|Array<string>} args - the strings to join
 * @returns {string} the full S3 key
 */
function s3Join(...args) {
  const tokens = Array.isArray(args[0]) ? args[0] : args;

  const removeLeadingSlash = (token) => token.replace(/^\//, '');
  const removeTrailingSlash = (token) => token.replace(/\/$/, '');
  const isNotEmptyString = (token) => token.length > 0;

  const key = tokens
    .map(removeLeadingSlash)
    .map(removeTrailingSlash)
    .filter(isNotEmptyString)
    .join('/');

  if (tokens[tokens.length - 1].endsWith('/')) return `${key}/`;
  return key;
}
exports.s3Join = s3Join;

exports.region = process.env.AWS_DEFAULT_REGION || 'us-east-1';
AWS.config.update({ region: exports.region });

// Workaround upload hangs. See: https://github.com/andrewrk/node-s3-client/issues/74'
AWS.util.update(AWS.S3.prototype, { addExpect100Continue: noop });
AWS.config.setPromisesDependency(Promise);


let S3_RATE_LIMIT = 20;
if (inTestMode()) {
  S3_RATE_LIMIT = 1;
}

const memoize = (fn) => {
  let memo = null;
  return (options) => {
    if (!memo) memo = fn(options);
    return memo;
  };
};

/**
 * Return a function which, when called, will return an AWS service object
 *
 * Note: The returned service objects are cached, so there will only be one
 *       instance of each service object per process.
 *
 * @param {Function} Service - an AWS service object constructor function
 * @param {string} version - the API version to use
 * @returns {Function} - a function which, when called, will return an AWS service object
 */
const awsClient = (Service, version = null) => {
  const options = {};
  if (version) options.apiVersion = version;

  if (inTestMode()) {
    if (AWS.DynamoDB.DocumentClient.serviceIdentifier === undefined) {
      AWS.DynamoDB.DocumentClient.serviceIdentifier = 'dynamodb';
    }
    return memoize((o) => testAwsClient(Service, Object.assign(options, o)));
  }
  return memoize((o) => new Service(Object.assign(options, o)));
};

exports.ecs = awsClient(AWS.ECS, '2014-11-13');
exports.s3 = awsClient(AWS.S3, '2006-03-01');
exports.lambda = awsClient(AWS.Lambda, '2015-03-31');
exports.sqs = awsClient(AWS.SQS, '2012-11-05');
exports.cloudwatchevents = awsClient(AWS.CloudWatchEvents, '2014-02-03');
exports.cloudwatchlogs = awsClient(AWS.CloudWatchLogs, '2014-03-28');
exports.dynamodb = awsClient(AWS.DynamoDB, '2012-08-10');
exports.dynamodbstreams = awsClient(AWS.DynamoDBStreams, '2012-08-10');
exports.dynamodbDocClient = awsClient(AWS.DynamoDB.DocumentClient, '2012-08-10');
exports.sfn = awsClient(AWS.StepFunctions, '2016-11-23');
exports.cf = awsClient(AWS.CloudFormation, '2010-05-15');
exports.sns = awsClient(AWS.SNS, '2010-03-31');

/**
 * Create a DynamoDB table and then wait for the table to exist
 *
 * @param {Object} params - the same params that you would pass to AWS.createTable
 *   See https://docs.aws.amazon.com/AWSJavaScriptSDK/latest/AWS/DynamoDB.html#createTable-property
 * @returns {Promise<Object>} - the output of the createTable call
 */
async function createAndWaitForDynamoDbTable(params) {
  const createTableResult = await exports.dynamodb().createTable(params).promise();
  await exports.dynamodb().waitFor('tableExists', { TableName: params.TableName }).promise();

  return createTableResult;
}
exports.createAndWaitForDynamoDbTable = createAndWaitForDynamoDbTable;

/**
 * Describes the resources belonging to a given CloudFormation stack
 *
 * See https://docs.aws.amazon.com/AWSJavaScriptSDK/latest/AWS/CloudFormation.html#describeStackResources-property
 *
 * @param {string} stackName -  The name of the CloudFormation stack to query
 * @returns {Array<Object>} The resources belonging to the stack
 */
exports.describeCfStackResources = (stackName) =>
  exports.cf().describeStackResources({ StackName: stackName })
    .promise()
    .then((response) => response.StackResources);

exports.findResourceArn = (obj, fn, prefix, baseName, opts, callback) => {
  obj[fn](opts, (err, data) => {
    if (err) {
      callback(err, data);
      return;
    }

    let arns = null;
    Object.keys(data).forEach((prop) => {
      if (prop.endsWith('Arns')) {
        arns = data[prop];
      }
    });

    if (!arns) {
      callback(`Could not find an 'Arn' property in response from ${fn}`, data);
      return;
    }

    const prefixRe = new RegExp(`^${prefix}-[A-Z0-9]`);
    const baseNameOnly = `-${baseName}-`;
    let matchingArn = null;

    arns.forEach((arn) => {
      const name = arn.split('/').pop();
      if (name.match(prefixRe) && name.includes(baseNameOnly)) {
        matchingArn = arn;
      }
    });

    if (matchingArn) {
      callback(null, matchingArn);
    }
    else if (data.NextToken) {
      const nextOpts = Object.assign({}, opts, { NextToken: data.NextToken });
      exports.findResourceArn(obj, fn, prefix, baseName, nextOpts, callback);
    }
    else {
      callback(`Could not find resource ${baseName} in ${fn}`);
    }
  });
};

/**
* Convert S3 TagSet Object to query string
* e.g. [{ Key: 'tag', Value: 'value }] to 'tag=value'
*
* @param {Array<Object>} tagset - S3 TagSet array
* @returns {string} - tags query string
*/
exports.s3TagSetToQueryString = (tagset) => tagset.reduce((acc, tag) => acc.concat(`&${tag.Key}=${tag.Value}`), '').substring(1);


/**
 * Delete an object from S3
 *
 * @param {string} bucket - bucket where the object exists
 * @param {string} key - key of the object to be deleted
 * @returns {Promise} - promise of the object being deleted
 */
exports.deleteS3Object = improveStackTrace(
  (bucket, key) =>
    exports.s3().deleteObject({ Bucket: bucket, Key: key }).promise()
);

/**
 * Test if an object exists in S3
 *
 * @param {Object} params - same params as https://docs.aws.amazon.com/AWSJavaScriptSDK/latest/AWS/S3.html#headObject-property
 * @returns {Promise<boolean>} - a Promise that will resolve to a boolean indicating
 *                               if the object exists
 */
exports.s3ObjectExists = (params) =>
  exports.s3().headObject(params).promise()
    .then(() => true)
    .catch((e) => {
      if (e.code === 'NotFound') return false;
      throw e;
    });

/**
* Put an object on S3
*
* @param {Object} params - same params as https://docs.aws.amazon.com/AWSJavaScriptSDK/latest/AWS/S3.html#putObject-property
* @returns {Promise} - promise of the object being put
**/
exports.s3PutObject = improveStackTrace(
  (params) => exports.s3().putObject({
    ACL: 'private',
    ...params
  }).promise()
);

/**
* Copy an object from one location on S3 to another
*
* @param {Object} params - same params as https://docs.aws.amazon.com/AWSJavaScriptSDK/latest/AWS/S3.html#putObject-property
* @returns {Promise} - promise of the object being copied
**/
exports.s3CopyObject = improveStackTrace(
  (params) => exports.s3().copyObject({
    TaggingDirective: 'COPY',
    ...params
  }).promise()
);

/**
 * Upload data to S3
 *
 * Note: This is equivalent to calling `aws.s3().upload(params).promise()`
 *
 * @param {Object} params - see [S3.upload()](https://docs.aws.amazon.com/AWSJavaScriptSDK/latest/AWS/S3.html#upload-property)
 * @returns {Promise} see [S3.upload()](https://docs.aws.amazon.com/AWSJavaScriptSDK/latest/AWS/S3.html#upload-property)
 */
exports.promiseS3Upload = improveStackTrace(
  (params) => exports.s3().upload(params).promise()
);

/**
 * Downloads the given s3Obj to the given filename in a streaming manner
 *
 * @param {Object} s3Obj - The parameters to send to S3 getObject call
 * @param {string} filepath - The filepath of the file that is downloaded
 * @returns {Promise<string>} - returns filename if successful
 */
exports.downloadS3File = (s3Obj, filepath) => {
  const s3 = exports.s3();
  const fileWriteStream = fs.createWriteStream(filepath);

  return new Promise((resolve, reject) => {
    const objectReadStream = s3.getObject(s3Obj).createReadStream();

    pump(objectReadStream, fileWriteStream, (err) => {
      if (err) reject(err);
      else resolve(filepath);
    });
  });
};


/**
* Get an object header from S3
*
* @param {string} Bucket - name of bucket
* @param {string} Key - key for object (filepath + filename)
* @returns {Promise} - returns response from `S3.headObject` as a promise
**/
exports.headObject = improveStackTrace(
  (Bucket, Key) => exports.s3().headObject({ Bucket, Key }).promise()
);

/**
 * Get the size of an S3Object, in bytes
 *
 * @param {string} bucket - S3 bucket
 * @param {string} key - S3 key
 * @returns {Promise<integer>} - object size, in bytes
 */
exports.getObjectSize = (bucket, key) =>
  exports.headObject(bucket, key)
    .then((response) => response.ContentLength);

/**
* Get object Tagging from S3
*
* @param {string} bucket - name of bucket
* @param {string} key - key for object (filepath + filename)
* @returns {Promise} - returns response from `S3.getObjectTagging` as a promise
**/
exports.s3GetObjectTagging = improveStackTrace(
  (bucket, key) =>
    exports.s3().getObjectTagging({ Bucket: bucket, Key: key }).promise()
);

/**
* Puts object Tagging in S3
* https://docs.aws.amazon.com/AWSJavaScriptSDK/latest/AWS/S3.html#putObjectTagging-property
*
* @param {string} Bucket - name of bucket
* @param {string} Key - key for object (filepath + filename)
* @param {Object} Tagging - tagging object
* @returns {Promise} - returns response from `S3.getObjectTagging` as a promise
**/
exports.s3PutObjectTagging = improveStackTrace(
  (Bucket, Key, Tagging) =>
    exports.s3().putObjectTagging({
      Bucket,
      Key,
      Tagging
    }).promise()
);

/**
* Get an object from S3
*
* @param {string} Bucket - name of bucket
* @param {string} Key - key for object (filepath + filename)
* @returns {Promise} - returns response from `S3.getObject` as a promise
**/
exports.getS3Object = improveStackTrace(
  (Bucket, Key) => exports.s3().getObject({ Bucket, Key }).promise()
);

exports.getS3ObjectReadStream = (bucket, key) => exports.s3().getObject(
  { Bucket: bucket, Key: key }
).createReadStream();

/**
* Check if a file exists in an S3 object
*
* @name fileExists
* @param {string} bucket - name of the S3 bucket
* @param {string} key - key of the file in the S3 bucket
* @returns {Promise} returns the response from `S3.headObject` as a promise
**/
exports.fileExists = async (bucket, key) => {
  const s3 = exports.s3();

  try {
    const r = await s3.headObject({ Key: key, Bucket: bucket }).promise();
    return r;
  }
  catch (e) {
    // if file is not return false
    if (e.stack.match(/(NotFound)/) || e.stack.match(/(NoSuchBucket)/)) {
      return false;
    }
    throw e;
  }
};


exports.downloadS3Files = (s3Objs, dir, s3opts = {}) => {
  // Scrub s3Ojbs to avoid errors from the AWS SDK
  const scrubbedS3Objs = s3Objs.map((s3Obj) => ({
    Bucket: s3Obj.Bucket,
    Key: s3Obj.Key
  }));
  const s3 = exports.s3();
  let i = 0;
  const n = s3Objs.length;
  log.info(`Starting download of ${n} keys to ${dir}`);
  const promiseDownload = (s3Obj) => {
    const filename = path.join(dir, path.basename(s3Obj.Key));
    const file = fs.createWriteStream(filename);
    const opts = Object.assign(s3Obj, s3opts);
    return new Promise((resolve, reject) => {
      s3.getObject(opts)
        .createReadStream()
        .pipe(file)
        .on('finish', () => {
          log.info(`Progress: [${i} of ${n}] s3://${s3Obj.Bucket}/${s3Obj.Key} -> ${filename}`);
          i += 1;
          return resolve(s3Obj.Key);
        })
        .on('error', reject);
    });
  };

  return pMap(scrubbedS3Objs, promiseDownload, { concurrency: S3_RATE_LIMIT });
};

/**
 * Delete files from S3
 *
 * @param {Array} s3Objs - An array of objects containing keys 'Bucket' and 'Key'
 * @returns {Promise} A promise that resolves to an Array of the data returned
 *   from the deletion operations
 */
exports.deleteS3Files = (s3Objs) => pMap(
  s3Objs,
  (s3Obj) => exports.s3().deleteObject(s3Obj).promise(),
  { concurrency: S3_RATE_LIMIT }
);


/**
* Delete a bucket and all of its objects from S3
*
* @param {string} bucket - name of the bucket
* @returns {Promise} - the promised result of `S3.deleteBucket`
**/
exports.recursivelyDeleteS3Bucket = async (bucket) => {
  const response = await exports.s3().listObjects({ Bucket: bucket }).promise();
  const s3Objects = response.Contents.map((o) => ({
    Bucket: bucket,
    Key: o.Key
  }));

  await exports.deleteS3Files(s3Objects);
  await exports.s3().deleteBucket({ Bucket: bucket }).promise();
};

exports.uploadS3Files = (files, defaultBucket, keyPath, s3opts = {}) => {
  let i = 0;
  const n = files.length;
  if (n > 1) {
    log.info(`Starting upload of ${n} keys`);
  }
  const promiseUpload = (filenameOrInfo) => {
    let fileInfo = filenameOrInfo;
    if (isString(fileInfo)) {
      const filename = fileInfo;
      fileInfo = {
        key: isString(keyPath)
          ? path.join(keyPath, path.basename(filename))
          : keyPath(filename),
        filename: filename
      };
    }
    const bucket = fileInfo.bucket || defaultBucket;
    const filename = fileInfo.filename;
    const key = fileInfo.key;
    const body = fs.createReadStream(filename);
    const opts = Object.assign({ Bucket: bucket, Key: key, Body: body }, s3opts);
    return exports.promiseS3Upload(opts)
      .then(() => {
        i += 1;
        log.info(`Progress: [${i} of ${n}] ${filename} -> s3://${bucket}/${key}`);
        return { key: key, bucket: bucket };
      });
  };

  return pMap(files, promiseUpload, { concurrency: S3_RATE_LIMIT });
};

/**
 * Upload the file associated with the given stream to an S3 bucket
 *
 * @param {ReadableStream} fileStream - The stream for the file's contents
 * @param {string} bucket - The S3 bucket to which the file is to be uploaded
 * @param {string} key - The key to the file in the bucket
 * @param {Object} s3opts - Options to pass to the AWS sdk call (defaults to `{}`)
 * @returns {Promise} A promise
 */
exports.uploadS3FileStream = (fileStream, bucket, key, s3opts = {}) => {
  const opts = Object.assign({ Bucket: bucket, Key: key, Body: fileStream }, s3opts);
  return exports.promiseS3Upload(opts);
};

/**
 * List the objects in an S3 bucket
 *
 * @param {string} bucket - The name of the bucket
 * @param {string} prefix - Only objects with keys starting with this prefix
 *   will be included (useful for searching folders in buckets, e.g., '/PDR')
 * @param {boolean} skipFolders - If true don't return objects that are folders
 *   (defaults to true)
 * @returns {Promise} - A promise that resolves to the list of objects. Each S3
 *   object is represented as a JS object with the following attributes: `Key`,
 * `ETag`, `LastModified`, `Owner`, `Size`, `StorageClass`.
 */
exports.listS3Objects = (bucket, prefix = null, skipFolders = true) => {
  log.info(`Listing objects in s3://${bucket}`);
  const params = {
    Bucket: bucket
  };
  if (prefix) params.Prefix = prefix;

  return exports.s3().listObjects(params).promise()
    .then((data) => {
      let contents = data.Contents || [];
      if (skipFolders) {
        // Filter out any references to folders
        contents = contents.filter((obj) => !obj.Key.endsWith('/'));
      }

      return contents;
    });
};

/**
 * Fetch complete list of S3 objects
 *
 * listObjectsV2 is limited to 1,000 results per call.  This function continues
 * listing objects until there are no more to be fetched.
 *
 * The passed params must be compatible with the listObjectsV2 call.
 *
 * https://docs.aws.amazon.com/AWSJavaScriptSDK/latest/AWS/S3.html#listObjectsV2-property
 *
 * @param {Object} params - params for the s3.listObjectsV2 call
 * @returns {Promise<Array>} - resolves to an array of objects corresponding to
 *   the Contents property of the listObjectsV2 response
 */
async function listS3ObjectsV2(params) {
  // Fetch the first list of objects from S3
  let listObjectsResponse = await exports.s3().listObjectsV2(params).promise();
  let discoveredObjects = listObjectsResponse.Contents;

  // Keep listing more objects from S3 until we have all of them
  while (listObjectsResponse.IsTruncated) {
    listObjectsResponse = await exports.s3().listObjectsV2( // eslint-disable-line no-await-in-loop, max-len
      // Update the params with a Continuation Token
      Object.assign(
        {},
        params,
        { ContinuationToken: listObjectsResponse.NextContinuationToken }
      )
    ).promise();
    discoveredObjects = discoveredObjects.concat(listObjectsResponse.Contents);
  }

  return discoveredObjects;
}
exports.listS3ObjectsV2 = listS3ObjectsV2;

// Class to efficiently list all of the objects in an S3 bucket, without loading
// them all into memory at once.  Handles paging of listS3ObjectsV2 requests.
class S3ListObjectsV2Queue {
  constructor(params) {
    this.items = [];
    this.params = params;
    this.s3 = exports.s3();
  }

  /**
   * View the next item in the queue
   *
   * This does not remove the object from the queue.  When there are no more
   * items in the queue, returns 'null'.
   *
   * @returns {Promise<Object>} - an S3 object description
   */
  async peek() {
    if (this.items.length === 0) await this.fetchItems();
    return this.items[0];
  }

  /**
   * Remove the next item from the queue
   *
   * When there are no more items in the queue, returns 'null'.
   *
   * @returns {Promise<Object>} - an S3 object description
   */
  async shift() {
    if (this.items.length === 0) await this.fetchItems();
    return this.items.shift();
  }

  /**
   * Query the S3 API to get the next 1,000 items
   *
   * @returns {Promise<undefined>} - resolves when the queue has been updated
   * @private
   */
  async fetchItems() {
    const response = await this.s3.listObjectsV2(this.params).promise();

    this.items = response.Contents;

    if (response.IsTruncated) {
      this.params.ContinuationToken = response.NextContinuationToken;
    }
    else this.items.push(null);
  }
}
exports.S3ListObjectsV2Queue = S3ListObjectsV2Queue;

/**
 * Calculate checksum for S3 Object
 *
 * @param {Object} params - params
 * @param {string} params.algorithm - checksum algorithm
 * @param {string} params.bucket - S3 bucket
 * @param {string} params.key - S3 key
 * @param {Object} [params.options] - crypto.createHash options
 *
 * @returns {number|string} - calculated checksum
 */
exports.calculateS3ObjectChecksum = ({
  algorithm,
  bucket,
  key,
  options
}) => {
  const fileStream = exports.getS3ObjectReadStream(bucket, key);
  return generateChecksumFromStream(algorithm, fileStream, options);
};

/**
 * Validate S3 object checksum against expected sum
 *
 * @param {Object} params - params
 * @param {string} params.algorithm - checksum algorithm
 * @param {string} params.bucket - S3 bucket
 * @param {string} params.key - S3 key
 * @param {number|string} params.expectedSum - expected checksum
 * @param {Object} [params.options] - crypto.createHash options
 *
 * @throws {InvalidChecksum} - Throws error if validation fails
 * @returns {boolean} - returns true for success
 */
exports.validateS3ObjectChecksum = ({
  algorithm,
  bucket,
  key,
  expectedSum,
  options
}) => {
  const fileStream = exports.getS3ObjectReadStream(bucket, key);
  if (!validateChecksumFromStream(algorithm, fileStream, expectedSum, options)) {
    const msg = `Invalid checksum for S3 object ${bucket}/${key} with type ${algorithm} and expected sum ${expectedSum}`;
    throw new errors.InvalidChecksum(msg);
  }
  return true;
};

// Maintained for backwards compatibility
exports.checksumS3Objects = (algorithm, bucket, key, options = {}) => {
  deprecate('@cumulus/common/aws.checksumS3Objects', '1.11.2', '@cumulus/common/aws.calculateS3ObjectChecksum');
  const params = {
    algorithm, bucket, key, options
  };
  return exports.calculateS3ObjectChecksum(params);
};

// Class to efficiently search all of the items in a DynamoDB table, without
// loading them all into memory at once.  Handles paging.
class DynamoDbSearchQueue {
  constructor(params, searchType = 'scan') {
    this.items = [];
    this.params = params;
    this.dynamodbDocClient = exports.dynamodbDocClient();
    this.searchType = searchType;
  }

  /**
   * View the next item in the queue
   *
   * This does not remove the object from the queue.  When there are no more
   * items in the queue, returns 'null'.
   *
   * @returns {Promise<Object>} - an item from the DynamoDB table
   */
  async peek() {
    if (this.items.length === 0) await this.fetchItems();
    return this.items[0];
  }

  /**
   * Remove the next item from the queue
   *
   * When there are no more items in the queue, returns 'null'.
   *
   * @returns {Promise<Object>} - an item from the DynamoDB table
   */
  async shift() {
    if (this.items.length === 0) await this.fetchItems();
    return this.items.shift();
  }

  /**
   * Query the DynamoDB API to get the next batch of items
   *
   * @returns {Promise<undefined>} - resolves when the queue has been updated
   * @private
   */
  async fetchItems() {
    let response;
    do {
      response = await this.dynamodbDocClient[this.searchType](this.params).promise(); // eslint-disable-line no-await-in-loop, max-len
      if (response.LastEvaluatedKey) this.params.ExclusiveStartKey = response.LastEvaluatedKey;
    } while (response.Items.length === 0 && response.LastEvaluatedKey);

    this.items = response.Items;

    if (!response.LastEvaluatedKey) this.items.push(null);
  }
}
exports.DynamoDbSearchQueue = DynamoDbSearchQueue;

exports.syncUrl = async (uri, bucket, destKey) => {
  const response = await concurrency.promiseUrl(uri);
  await exports.promiseS3Upload({ Bucket: bucket, Key: destKey, Body: response });
};

exports.getQueueUrl = (sourceArn, queueName) => {
  const arnParts = sourceArn.split(':');
  return `https://sqs.${arnParts[3]}.amazonaws.com/${arnParts[4]}/${queueName}`;
};

/**
* parse an s3 uri to get the bucket and key
*
* @param {string} uri - must be a uri with the `s3://` protocol
* @returns {Object} Returns an object with `Bucket` and `Key` properties
**/
exports.parseS3Uri = (uri) => {
  const parsedUri = url.parse(uri);

  if (parsedUri.protocol !== 's3:') {
    throw new Error('uri must be a S3 uri, e.g. s3://bucketname');
  }

  return {
    Bucket: parsedUri.hostname,
    Key: parsedUri.path.substring(1)
  };
};

/**
 * Given a bucket and key, return an S3 URI
 *
 * @param {string} bucket - an S3 bucket name
 * @param {string} key - an S3 key
 * @returns {string} - an S3 URI
 */
exports.buildS3Uri = (bucket, key) => `s3://${bucket}/${key.replace(/^\/+/, '')}`;

/**
 * Given an array of fields, returns that a new string that's safe for use as a StepFunction,
 * execution name, where all fields are joined by a StepFunction-safe delimiter
 * Important: This transformation isn't entirely two-way. Names longer than 80 characters
 *            will be truncated.
 *
 * @param {string} fields - The fields to be injected into an execution name
 * @param {string} delimiter - An optional delimiter string to replace, pass null to make
 *   no replacements
 * @returns {string} A string that's safe to use as a StepFunctions execution name
 */
exports.toSfnExecutionName = (fields, delimiter = '__') => {
  let sfnUnsafeChars = '[^\\w-=+_.]';
  if (delimiter) {
    sfnUnsafeChars = `(${delimiter}|${sfnUnsafeChars})`;
  }
  const regex = new RegExp(sfnUnsafeChars, 'g');
  return fields.map((s) => s.replace(regex, string.unicodeEscape).replace(/\\/g, '!'))
    .join(delimiter)
    .substring(0, 80);
};

/**
 * Opposite of toSfnExecutionName. Given a delimited StepFunction execution name, returns
 * an array of its original fields
 * Important: This value may be truncated from the original because of the 80-char limit on
 *            execution names
 *
 * @param {string} str - The string to make stepfunction safe
 * @param {string} [delimiter='__'] - An optional delimiter string to replace, pass null to make
 *   no replacements
 * @returns {Array} An array of the original fields
 */
exports.fromSfnExecutionName = (str, delimiter = '__') =>
  str.split(delimiter)
    .map((s) => s.replace(/!/g, '\\').replace('"', '\\"'))
    .map((s) => JSON.parse(`"${s}"`));

/**
 * Create an SQS Queue.  Properly handles localstack queue URLs
 *
 * @param {string} queueName - defaults to a random string
 * @returns {Promise.<string>} the Queue URL
 */
async function createQueue(queueName) {
  const actualQueueName = queueName || randomString();

  const createQueueResponse = await exports.sqs().createQueue({
    QueueName: actualQueueName
  }).promise();

  if (inTestMode()) {
    // Properly set the Queue URL.  This is needed because LocalStack always
    // returns the QueueUrl as "localhost", even if that is not where it should
    // actually be found.  CI breaks without this.
    const returnedQueueUrl = url.parse(createQueueResponse.QueueUrl);
    returnedQueueUrl.host = undefined;
    returnedQueueUrl.hostname = process.env.LOCALSTACK_HOST;

    return url.format(returnedQueueUrl);
  }

  return createQueueResponse.QueueUrl;
}
exports.createQueue = createQueue;

/**
* Send a message to AWS SQS
*
* @param {string} queueUrl - url of the SQS queue
* @param {string|Object} message - either string or object message. If an
*   object it will be serialized into a JSON string.
* @returns {Promise} - resolves when the messsage has been sent
**/
exports.sendSQSMessage = (queueUrl, message) => {
  let messageBody;
  if (isString(message)) messageBody = message;
  else if (isObject(message)) messageBody = JSON.stringify(message);
  else throw new Error('body type is not accepted');

  return exports.sqs().sendMessage({
    MessageBody: messageBody,
    QueueUrl: queueUrl
  }).promise();
};

/**
 * Receives SQS messages from a given queue. The number of messages received
 * can be set and the timeout is also adjustable.
 *
 * @param {string} queueUrl - url of the SQS queue
 * @param {Object} options - options object
 * @param {integer} [options.numOfMessages=1] - number of messages to read from the queue
 * @param {integer} [options.timeout=30] - seconds it takes for a message to timeout
 * @param {integer} [options.waitTimeSeconds=0] - number of seconds to poll SQS queue (long polling)
 * @returns {Promise.<Array>} an array of messages
 */
exports.receiveSQSMessages = async (queueUrl, options) => {
  const params = {
    QueueUrl: queueUrl,
    AttributeNames: ['All'],
    VisibilityTimeout: options.timeout || 30,
    WaitTimeSeconds: options.waitTimeSeconds || 0,
    MaxNumberOfMessages: options.numOfMessages || 1
  };

  const messages = await exports.sqs().receiveMessage(params).promise();

  // convert body from string to js object
  if (Object.prototype.hasOwnProperty.call(messages, 'Messages')) {
    messages.Messages.forEach((mes) => {
      mes.Body = JSON.parse(mes.Body); // eslint-disable-line no-param-reassign
    });

    return messages.Messages;
  }
  return [];
};

/**
 * Delete a given SQS message from a given queue.
 *
 * @param {string} queueUrl - url of the SQS queue
 * @param {integer} receiptHandle - the unique identifier of the sQS message
 * @returns {Promise} an AWS SQS response
 */
exports.deleteSQSMessage = improveStackTrace(
  (QueueUrl, ReceiptHandle) =>
    exports.sqs().deleteMessage({ QueueUrl, ReceiptHandle }).promise()
);

/**
 * Returns execution ARN from a statement machine Arn and executionName
 *
 * @param {string} stateMachineArn - state machine ARN
 * @param {string} executionName - state machine's execution name
 * @returns {string} - Step Function Execution Arn
 */
exports.getExecutionArn = (stateMachineArn, executionName) => {
  if (stateMachineArn && executionName) {
    const sfArn = stateMachineArn.replace('stateMachine', 'execution');
    return `${sfArn}:${executionName}`;
  }
  return null;
};

exports.getStateMachineArn = (executionArn) => {
  if (executionArn) {
    return executionArn.replace('execution', 'stateMachine').split(':').slice(0, -1).join(':');
  }
  return null;
};

/**
* Parse event metadata to get location of granule on S3
*
* @param {string} granuleId - the granule id
* @param {string} stack - the deployment stackname
* @returns {string} - s3 path
**/
exports.getGranuleS3Params = (granuleId, stack) => `${stack}/granules_ingested/${granuleId}`;

/**
* Set the status of a granule
*
* @name setGranuleStatus
* @param {string} granuleId - granule id
* @param {string} stack - the deployment stackname
* @param {string} bucket - the deployment bucket name
* @param {string} stateMachineArn - statemachine arn
* @param {string} executionName - execution name
* @param {string} status - granule status
* @returns {Promise} returns the response from `S3.put` as a promise
**/
exports.setGranuleStatus = async (
  granuleId,
  stack,
  bucket,
  stateMachineArn,
  executionName,
  status
) => {
  const key = exports.getGranuleS3Params(granuleId, stack, bucket);
  const executionArn = exports.getExecutionArn(stateMachineArn, executionName);
  const params = { Bucket: bucket, Key: key };
  params.Metadata = { executionArn, status };
  await exports.s3().putObject(params).promise();
};

/**
 * Test to see if a given exception is an AWS Throttling Exception
 *
 * @param {Error} err
 * @returns {boolean}
 */
exports.isThrottlingException = (err) => err.code === 'ThrottlingException';

/**
 * Given a Cumulus step function event, if the message is on S3, pull the full message
 * from S3 and return, otherwise return the event.
 *
 * @param {Object} event - the Cumulus event
 * @returns {Object} - the full Cumulus message
 */
exports.pullStepFunctionEvent = async (event) => {
  if (event.replace) {
    const file = await exports.getS3Object(event.replace.Bucket, event.replace.Key);

    return JSON.parse(file.Body.toString());
  }
  return event;
};

const retryIfThrottlingException = (err) => {
  if (exports.isThrottlingException(err)) throw err;
  throw new pRetry.AbortError(err);
};

/**
 * Wrap a function so that it will retry when a ThrottlingException is encountered.
 *
 * @param {Function} fn - the function to retry.  This function must return a Promise.
 * @param {Object} options - retry options, documented here:
 *   - https://github.com/sindresorhus/p-retry#options
 *   - https://github.com/tim-kos/node-retry#retryoperationoptions
 *   - https://github.com/tim-kos/node-retry#retrytimeoutsoptions
 * @returns {Function} a function that will retry on a ThrottlingException
 */
exports.retryOnThrottlingException = (fn, options) =>
  (...args) =>
    pRetry(
      () => fn(...args).catch(retryIfThrottlingException),
      options
    );<|MERGE_RESOLUTION|>--- conflicted
+++ resolved
@@ -16,12 +16,7 @@
 const string = require('./string');
 const { inTestMode, randomString, testAwsClient } = require('./test-utils');
 const concurrency = require('./concurrency');
-<<<<<<< HEAD
-const { deprecate, noop } = require('./util');
-=======
-const { setErrorStack, noop } = require('./util');
-const { getFileChecksumFromStream } = require('./file');
->>>>>>> d2eae4cd
+const { deprecate, setErrorStack, noop } = require('./util');
 
 /**
  * Wrap a function and provide a better stack trace
