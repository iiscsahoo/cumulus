--- conflicted
+++ resolved
@@ -19,10 +19,7 @@
 
 describe('When I create a scheduled rule via the Cumulus API', () => {
   let config;
-<<<<<<< HEAD
   let execution;
-=======
->>>>>>> b3c254d3
   let scheduledRuleName;
   let scheduledHelloWorldRule;
   let testSuffix;
@@ -51,11 +48,6 @@
 
     await addCollections(config.stackName, config.bucket, collectionsDir,
       testSuffix, testId);
-<<<<<<< HEAD
-
-=======
-    console.log(`post rule ${scheduledHelloWorldRule.name}`);
->>>>>>> b3c254d3
     // Create a scheduled rule
     console.log(`post rule ${scheduledRuleName}`);
     await rulesApiTestUtils.postRule({
@@ -127,17 +119,9 @@
   let createdCheck;
   let helloWorldRule;
   let lambdaStep;
-<<<<<<< HEAD
   let postRule;
   let testSuffix;
   let updatedCheck;
-=======
-  let postRule = '';
-  let createdCheck;
-  let helloWorldRule;
-  let updatedCheck;
-  let testSuffix;
->>>>>>> b3c254d3
   const collectionsDir = './data/collections/s3_MOD09GQ_006';
 
   beforeAll(async () => {
