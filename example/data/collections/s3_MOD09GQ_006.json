--- conflicted
+++ resolved
@@ -7,22 +7,14 @@
   "duplicateHandling": "replace",
   "granuleId": "^MOD09GQ\\.A[\\d]{7}\\.[\\S]{6}\\.006.[\\d]{13}$",
   "granuleIdExtraction": "(MOD09GQ\\..*)(\\.hdf|\\.cmr|_ndvi\\.jpg)",
-<<<<<<< HEAD
-  "url_path": "{cmrMetadata.Granule.GranuleUR}/{file.name}",
-=======
   "url_path": "{cmrMetadata.Granule.Collection.ShortName}/{substring(file.name, 0, 3)}",
->>>>>>> 69bb6c0a
   "sampleFileName": "MOD09GQ.A2017025.h21v00.006.2017034065104.hdf",
   "files": [
     {
       "bucket": "protected",
       "regex": "^MOD09GQ\\.A[\\d]{7}\\.[\\S]{6}\\.006.[\\d]{13}\\.hdf$",
-<<<<<<< HEAD
-      "sampleFileName": "MOD09GQ.A2017025.h21v00.006.2017034065104.hdf"
-=======
       "sampleFileName": "MOD09GQ.A2017025.h21v00.006.2017034065104.hdf",
       "url_path": "{cmrMetadata.Granule.Collection.ShortName}/{extractYear(cmrMetadata.Granule.Temporal.RangeDateTime.BeginningDateTime)}/{substring(file.name, 0, 3)}"
->>>>>>> 69bb6c0a
     },
     {
       "bucket": "private",
