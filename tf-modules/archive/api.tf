--- conflicted
+++ resolved
@@ -25,13 +25,8 @@
       AsyncOperationsTable         = var.dynamo_tables.async_operations.name
       BulkDeleteLambda             = aws_lambda_function.bulk_delete.arn
       CMR_ENVIRONMENT              = var.cmr_environment
-<<<<<<< HEAD
       CollectionsTable             = var.dynamo_tables.collections.name
-      EARTHDATA_BASE_URL           = "${replace(var.urs_url, "//$/", "")}/" # Make sure there's a trailing slash
-=======
-      CollectionsTable             = var.dynamo_tables.Collections
       EARTHDATA_BASE_URL           = "${replace(var.urs_url, "//$/", "")}/" # Makes sure there's a trailing slash
->>>>>>> 24336ade
       EARTHDATA_CLIENT_ID          = var.urs_client_id
       EARTHDATA_CLIENT_PASSWORD    = var.urs_client_password
       ES_HOST                      = var.elasticsearch_hostname
@@ -44,16 +39,10 @@
       IndexFromDatabaseLambda      = aws_lambda_function.index_from_database.arn
       KinesisInboundEventLogger    = var.kinesis_inbound_event_logger_lambda_function_arn
       OAUTH_PROVIDER               = var.oauth_provider
-<<<<<<< HEAD
       PdrsTable                    = var.dynamo_tables.pdrs.name
       ProvidersTable               = var.dynamo_tables.providers.name
       RulesTable                   = var.dynamo_tables.rules.name
-=======
       oauth_user_group             = var.oauth_user_group
-      PdrsTable                    = var.dynamo_tables.Pdrs
-      ProvidersTable               = var.dynamo_tables.Providers
-      RulesTable                   = var.dynamo_tables.Rules
->>>>>>> 24336ade
       STSCredentialsLambda         = var.sts_credentials_lambda
       TOKEN_REDIRECT_ENDPOINT      = local.api_redirect_uri
       TOKEN_SECRET                 = var.token_secret
