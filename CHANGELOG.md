--- conflicted
+++ resolved
@@ -5,6 +5,9 @@
 and this project adheres to [Semantic Versioning](http://semver.org/spec/v2.0.0.html).
 
 ## [Unreleased]
+
+### Added
+- **CUMULUS-448** Add code coverage checking using [nyc](https://github.com/istanbuljs/nyc).
 
 ## [v1.3.0] - 2018-03-29
 
@@ -25,12 +28,7 @@
   - updated paths where necessary
 
 ### Added
-<<<<<<< HEAD
-- `@cumulus/integration-tests` supports testing the output of an activity-type step in addition to a lambda-type step.
-- **CUMULUS-448** Add code coverage checking using [nyc](https://github.com/istanbuljs/nyc).
-=======
 - `@cumulus/integration-tests` - Added support for testing the output of an ECS activity as well as a Lambda function.
->>>>>>> c556d99d
 
 ## [v1.2.0] - 2018-03-20
 
