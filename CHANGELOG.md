--- conflicted
+++ resolved
@@ -76,7 +76,6 @@
   - Cloudformation template overrides now work as expected
 
 ### Changed
-<<<<<<< HEAD
 - CUMULUS-1139 - Granules stored in the API contain a `files` property. That schema has been greatly
   simplified and now better matches the CNM format.
     - The `name` property has been renamed to `fileName`.
@@ -91,17 +90,6 @@
     - A `source` property has been added, which is a URL indicating the original source of the file.
   - `@cumulus/ingest/granule.moveGranuleFiles()` no longer includes a `filename` field in its
     output. The `bucket` and `key` fields should be used instead.
-=======
-- CUMULUS-1139
-  - Granules stored in the API contain a `files` property. Those files
-    previously contained a `filename` property, which was an `s3://` URL. That
-    `filename` property has been removed, and the `bucket` and `filepath`
-    properties should be used instead. Any requests sent to the API containing a
-    `granule.files[].filename` property will be rejected, and any responses
-    coming back from the API will not contain that `filename` property.
-  - `@cumulus/ingest/granule.moveGranuleFiles()` no longer includes a `filename` field in its
-    output. The `bucket` and `filepath` fields should be used instead.
->>>>>>> 5692ff7d
 - CUMULUS-1169
   - Deprecated the `@cumulus/common/step-functions` module.
   - Updated code that queries the StepFunctions API to use the retry-enabled functions from
