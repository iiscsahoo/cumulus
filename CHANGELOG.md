--- conflicted
+++ resolved
@@ -5,19 +5,8 @@
 and this project adheres to [Semantic Versioning](http://semver.org/spec/v2.0.0.html).
 
 ## [Unreleased]
-- **CUMULUS-839** - SyncGranule 'collection' is now an optional config parameter
-
-## [v1.9.1] - 2018-08-22
-
-**Please Note** To take advantage of the added granule tracking API functionality, updates are required for the message adapter and its libraries. You should be on the following versions:
-- `cumulus-message-adapter` 1.0.9+
-- `cumulus-message-adapter-js` 1.0.4+
-- `cumulus-message-adapter-java` 1.2.7+
-- `cumulus-message-adapter-python` 1.0.5+
-
-### Added
-
-<<<<<<< HEAD
+
+### Added
 - **CUMULUS-705**
   - Note: Make sure to update the IAM stack when deploying this update.
   - Adds an AsyncOperations model and associated DynamoDB table to the
@@ -30,8 +19,36 @@
   - Adds an AsyncOperation ECS task to the `@cumulus/api` package, which will
     fetch an Lambda function, run it in ECS, and then store the result to the
     AsyncOperations table in DynamoDB.
-- **CUMULUS-687** Added logs endpoint to search for logs from a specific workflow execution. Added integration test
-=======
+
+### Removed
+
+- Removed unused and broken code from `@cumulus/common`
+  - Removed `@cumulus/common/test-helpers`
+  - Removed `@cumulus/common/task`
+  - Removed `@cumulus/common/message-source`
+  - Removed the `getPossiblyRemote` function from `@cumulus/common/aws`
+  - Removed the `startPromisedSfnExecution` function from `@cumulus/common/aws`
+  - Removed the `getCurrentSfnTask` function from `@cumulus/common/aws`
+
+### Changed
+
+- **CUMULUS-839** - In `@cumulus/sync-granule`, 'collection' is now an optional config parameter
+
+### Fixed
+
+- **CUMULUS-859** Moved duplicate code in `@cumulus/move-granules` and `@cumulus/post-to-cmr` to `@cumulus/ingest`. Fixed imports making assumptions about directory structure.
+
+
+## [v1.9.1] - 2018-08-22
+
+**Please Note** To take advantage of the added granule tracking API functionality, updates are required for the message adapter and its libraries. You should be on the following versions:
+- `cumulus-message-adapter` 1.0.9+
+- `cumulus-message-adapter-js` 1.0.4+
+- `cumulus-message-adapter-java` 1.2.7+
+- `cumulus-message-adapter-python` 1.0.5+
+
+### Added
+
 - **CUMULUS-687** Added logs endpoint to search for logs from a specific workflow execution in `@cumulus/api`. Added integration test.
 - **CUMULUS-836** - `@cumulus/deployment` supports a configurable docker storage driver for ECS. ECS can be configured with either `devicemapper` (the default storage driver for AWS ECS-optimized AMIs) or `overlay2` (the storage driver used by the NGAP 2.0 AMI). The storage driver can be configured in `app/config.yml` with `ecs.docker.storageDriver: overlay2 | devicemapper`. The default is `overlay2`.
   - To support this configuration, a [Handlebars](https://handlebarsjs.com/) helper `ifEquals` was added to `packages/deployment/lib/kes.js`.
@@ -39,7 +56,6 @@
 
 ### Fixed
 - **CUMULUS-836** - `@cumulus/deployment` uses `overlay2` driver by default and does not attempt to write `--storage-opt dm.basesize` to fix [this error](https://github.com/moby/moby/issues/37039).
->>>>>>> 9a4f8037
 - **CUMULUS-413** Kinesis processing now captures all errrors.
   - Added kinesis fallback mechanism when errors occur during record processing.
   - Adds FallbackTopicArn to `@cumulus/api/lambdas.yml`
@@ -48,7 +64,6 @@
   - Adds kinesisFallback SNS topic to signal incoming errors from kinesis stream.
   - Adds kinesisFailureSQS to capture fully failed events from all retries.
 - **CUMULUS-855** Adds integration test for kinesis' error path.
-- **CUMULUS-859** Moved duplicate code in `@cumulus/move-granules` and `@cumulus/post-to-cmr` to `@cumulus/ingest`. Fixed imports making assumptions about directory structure.
 - **CUMULUS-686** Added workflow task name and version tracking via `@cumulus/api` executions endpoint under new `tasks` property, and under `workflow_tasks` in step input/output.
   - Depends on `cumulus-message-adapter` 1.0.9+, `cumulus-message-adapter-js` 1.0.4+, `cumulus-message-adapter-java` 1.2.7+ and `cumulus-message-adapter-python` 1.0.5+
 - **CUMULUS-771**
@@ -60,16 +75,6 @@
 ### Changed
 
 - In `@cumulus/deployment`, changed the example app config.yml to have additional IAM roles
-
-### Removed
-
-- Removed unused and broken code from `@cumulus/common`
-  - Removed `@cumulus/common/test-helpers`
-  - Removed `@cumulus/common/task`
-  - Removed `@cumulus/common/message-source`
-  - Removed the `getPossiblyRemote` function from `@cumulus/common/aws`
-  - Removed the `startPromisedSfnExecution` function from `@cumulus/common/aws`
-  - Removed the `getCurrentSfnTask` function from `@cumulus/common/aws`
 
 ## [v1.9.0] - 2018-08-06
 
